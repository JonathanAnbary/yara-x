--- conflicted
+++ resolved
@@ -32,8 +32,6 @@
 ///  receives no argument and returns a string that may undefined will have
 ///  a mangled name: `foo@@su`.
 ///
-<<<<<<< HEAD
-=======
 /// Both `<arguments>` and `<return type>` can be empty if the function
 /// doesn't receive arguments or doesn't return a value. Let's see some e
 /// examples:
@@ -42,7 +40,6 @@
 /// bar() { .. }             ->  bar@@
 /// baz() -> MaybeUndef<()>  ->  baz@@u
 ///
->>>>>>> 6dfd8cfd
 pub struct MangledFnName(String);
 
 impl MangledFnName {
