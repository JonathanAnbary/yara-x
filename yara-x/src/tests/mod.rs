/*! End-to-end tests.*/
use pretty_assertions::assert_eq;

macro_rules! condition_true {
    ($condition:literal, $data:expr) => {{
        let src = if cfg!(feature = "test_proto2-module") {
            format!(
                r#"import "test_proto2" rule t {{condition: {} }}"#,
                $condition
            )
        } else {
            format!("rule t {{condition: {} }}", $condition)
        };

        let rules = crate::compiler::Compiler::new()
            .add_source(src.as_str())
            .unwrap()
            .build()
            .unwrap();
        assert_eq!(
            crate::scanner::Scanner::new(&rules)
                .scan($data)
                .num_matching_rules(),
            1,
            "`{}` should be true, but it is false",
            $condition
        );
    }};
    ($condition:literal) => {{
        condition_true!($condition, &[]);
    }};
}

macro_rules! condition_false {
    ($condition:literal,  $data:expr) => {{
        let src = if cfg!(feature = "test_proto2-module") {
            format!(
                r#"import "test_proto2" rule t {{condition: {} }}"#,
                $condition
            )
        } else {
            format!("rule t {{condition: {} }}", $condition)
        };

        let rules = crate::compiler::Compiler::new()
            .add_source(src.as_str())
            .unwrap()
            .build()
            .unwrap();
        assert_eq!(
            crate::scanner::Scanner::new(&rules)
                .scan($data)
                .num_matching_rules(),
            0,
            "`{}` should be false, but it is true",
            $condition
        );
    }};
    ($condition:literal) => {{
        condition_false!($condition, &[]);
    }};
}

#[test]
fn arithmetic_operations() {
    condition_true!("1 == 1");
    condition_true!("1 + 1 == 2");
    condition_true!("2 * 2 == 4");
    condition_true!("4 \\ 2 == 2");
    condition_true!("5 % 2 == 1");
    condition_true!("2 * (1 + 1) == 4");
    condition_true!("2 * (1 + -1) == 0");
    condition_true!("2 * -(1) == -2");
    condition_true!("(1 + 1) * 2 == (9 - 1) \\ 2 ");
    condition_true!("5 % 2 == 1");
    condition_true!("1.5 + 1.5 == 3");
    condition_true!("3 \\ 2 == 1");
    condition_true!("3.0 \\ 2 == 1.5");
    condition_true!("1 + -1 == 0");
    condition_true!("-1 + -1 == -2");
    condition_true!("4 --2 * 2 == 8");
    condition_true!("-1.0 * 1 == -1.0");
    condition_true!("1-1 == 0");
    condition_true!("-2.0-3.0 == -5");
    condition_true!("--1 == 1");
    condition_true!("1--1 == 2");
    condition_true!("2 * -2 == -4");
    condition_true!("-4 * 2 == -8");
    condition_true!("-4 * -4 == 16");
    condition_true!("-0x01 == -1");
    condition_true!("-0o10 == -8");
    condition_true!("0o100 == 64");
    condition_true!("0o755 == 493");
}

#[test]
fn bitwise_operations() {
    condition_true!("0x55 | 0xAA == 0xFF");
    condition_true!("0x55555555 | 0xAAAAAAAA == 0xFFFFFFFF");
    condition_true!("0x55555555 | 0xAAAAAAAA == 0xFFFFFFFF");
    condition_true!("~0xAA ^ 0x5A & 0xFF == (~0xAA) ^ (0x5A & 0xFF)");
    condition_true!("~0xAA ^ 0x5A & 0xFF != 0x0F");
    condition_true!("~0x55 & 0xFF == 0xAA");
    condition_true!("1 << 0 == 1");
    condition_true!("1 >> 0 == 1");
    condition_true!("1 << 3 == 8");
    condition_true!("8 >> 2 == 2");
    condition_true!("1 << 64 == 0");
    condition_true!("1 >> 64 == 0");
    condition_true!("1 << 65 == 0");
    condition_true!("1 >> 65 == 0");
    condition_true!("1 | 3 ^ 3 != (1 | 3) ^ 3");
}

#[test]
fn string_operations() {
    condition_true!(r#""foo" == "foo""#);
    condition_true!(r#""foo\nbar" == "foo\nbar""#);
    condition_true!(r#""foo\x00bar" == "foo\x00bar""#);

    condition_true!(r#""foo" != "bar""#);
    condition_true!(r#""aab" > "aaa""#);
    condition_true!(r#""aab" >= "aaa""#);
    condition_true!(r#""aaa" >= "aaa""#);
    condition_true!(r#""aaa" < "aab""#);
    condition_true!(r#""aaa" <= "aab""#);
    condition_true!(r#""aaa" <= "aaa""#);

    condition_true!(r#""foo" contains "foo""#);
    condition_true!(r#""foo\x00" contains "\x00""#);
    condition_true!(r#""foo" contains "oo""#);
    condition_true!(r#""foo" startswith "fo""#);
    condition_true!(r#""foo" endswith "oo""#);

    condition_true!(r#""foo" icontains "FOO""#);
    condition_true!(r#""foo" icontains "OO""#);
    condition_true!(r#""foo" istartswith "Fo""#);
    condition_true!(r#""foo" iendswith "OO""#);

    condition_false!(r#""foo" contains "OO""#);
    condition_false!(r#""foo" startswith "Fo""#);
    condition_false!(r#""foo" endswith "OO""#);

    condition_true!(r#""foo" iequals "FOO""#);
    condition_true!(r#""foo" iequals "FoO""#);
    condition_false!(r#""foo" iequals "bar""#);
}

#[test]
fn boolean_operations() {
    condition_true!("true");
    condition_false!("false");
    condition_true!("true and true");
    condition_false!("true and false");
    condition_true!("false or true");
    condition_true!("not false");
    condition_false!("not true");
    condition_true!("true or (false and false)");
    condition_false!("not (true or true)");
}

#[test]
fn boolean_casting() {
    condition_true!("1");
    condition_true!("0.5");
    condition_false!("0.0");
    condition_false!("0");
    condition_true!("1 and true");
    condition_false!("0 and true");
    condition_true!("1.0 and true");
    condition_false!("0.0 and true");
    condition_true!("1 or false");
    condition_false!("0 or false");
    condition_true!("1.0 or false");
    condition_false!("0.0 or false");
    condition_true!("not 0");
    condition_false!("not 1");
    condition_true!("not 0.0");
    condition_false!("not 1.0");
    condition_true!(r#""foo""#);
    condition_false!(r#""""#);
}

#[test]
fn uintxx() {
    condition_true!("uint8(0) == 0", &[0]);
<<<<<<< HEAD
=======
    condition_true!("uint8(0) == 1", &[1]);
    condition_false!("uint8(1) == 0", &[1]);
    condition_true!("uint8(1) == 2", &[1, 2]);

    condition_true!("uint16(0) == 0x0100", &[0x00, 0x01, 0x02, 0x03]);
    condition_true!("uint16(1) == 0x0201", &[0x00, 0x01, 0x02, 0x03]);
    condition_true!("uint16(2) == 0x0302", &[0x00, 0x01, 0x02, 0x03]);
>>>>>>> 6dfd8cfd
}

#[test]
fn for_in() {
    condition_true!("for all i in (0..0) : ( true )");
    condition_false!("for all i in (0..0) : ( false )");
    condition_false!("for none i in (0..0) : ( true )");
    condition_true!("for none i in (0..0) : ( false )");
    condition_true!("for none i in (0..10) : ( false )");
    condition_false!("for none i in (0..10) : ( true )");
    condition_true!("for all i in (0..10) : ( true )");
    condition_false!("for all i in (0..10) : ( false )");
    condition_true!("for any i in (0..10) : ( i == 5 )");
    condition_false!("for none i in (0..10) : ( i == 5 )");
    condition_true!("for all i in (0..10) : ( i <= 10 )");
    condition_true!("for none i in (0..10) : ( i > 10 )");
    condition_true!("for all i in (3..5) : ( i >= 3 and i <= 5 )");

    // `for 0..` must behave as `for none...`
    condition_true!("for 0 i in (0..10) : ( i > 10 )");
    condition_false!("for 0 i in (0..10) : ( i == 5 )");

    condition_true!(
        "for all i in (0..10) : (
            for all j in (i..10) : (
                 j >= i
            )
        )"
    );

    condition_true!("for 1 i in (0..10) : ( i == 0 )");
    condition_true!("for 11 i in (0..10) : ( i == i )");
    condition_true!("for 1 i in (0..10) : ( i <= 1 )");
    condition_true!("for 2 i in (0..10) : ( i <= 1 )");
    condition_true!("for 50% i in (0..10) : ( i < 6 )");
    condition_false!("for 50% i in (0..10) : ( i >= 6 )");
    condition_true!("for 10% i in (0..9) : ( i == 0 )");
    condition_false!("for 11% i in (0..9) : ( i == 0 )");

    // If the range's lower bound is greater than the upper bound
    // the `for` loop is always false.
    condition_false!("for all i in (5..2) : ( true )");
    condition_false!("for all i in (5..2) : ( false )");
    condition_false!("for none i in (5..2) : ( true )");
    condition_false!("for none i in (5..2) : ( false )");
}

#[test]
fn filesize() {
    let rules = crate::compiler::Compiler::new()
        .add_source(
            r#"
        rule filesize_0 {
          condition:
            filesize == 0
        }
        rule filesize_1 {
          condition:
            filesize == 1
        }
        "#,
        )
        .unwrap()
        .build()
        .unwrap();

    let mut scanner = crate::scanner::Scanner::new(&rules);

    assert_eq!(scanner.scan(&[]).num_matching_rules(), 1);
    assert_eq!(scanner.scan(&[1]).num_matching_rules(), 1);
}

#[test]
fn rule_reuse() {
    let rules = crate::compiler::Compiler::new()
        .add_source(
            r#"
        rule rule_1 {
          condition:
            true
        }
        rule rule_2 {
          condition:
            rule_1
        }
        rule rule_3 {
          condition:
            rule_2
        }
        rule rule_4 {
          condition:
            rule_3
        }
        rule rule_5 {
          condition:
            rule_4
        }
        rule rule_6 {
          condition:
            rule_5
        }
        rule rule_7 {
          condition:
            rule_6
        }
        rule rule_8 {
          condition:
            rule_7
        }
        rule rule_9 {
          condition:
            rule_8
        }
        "#,
        )
        .unwrap()
        .build()
        .unwrap();

    let mut scanner = crate::scanner::Scanner::new(&rules);

    assert_eq!(scanner.scan(&[]).num_matching_rules(), 9);
}

#[test]
#[cfg(feature = "test_proto2-module")]
fn test_proto2_module() {
    condition_true!(r#"test_proto2.add(1,2) == 3"#);
    condition_true!(r#"test_proto2.add(1.0,2.0) == 3.0"#);

    condition_true!(r#"test_proto2.uppercase("foo") == "FOO""#);
    condition_true!(r#"test_proto2.nested.nested_func()"#);

    condition_false!(r#"test_proto2.undef_i64() == 0"#);
    condition_false!(r#"test_proto2.undef_i64() != 0"#);

    condition_true!(r#"test_proto2.int64_zero == 0"#);
    condition_true!(r#"test_proto2.int64_one == 1"#);
    condition_true!(r#"test_proto2.int64_one + test_proto2.int64_zero == 1"#);
    condition_true!(r#"test_proto2.int64_one + test_proto2.int64_one == 2"#);
    condition_true!(r#"test_proto2.int64_one * test_proto2.int64_one == 1"#);
    condition_true!(r#"test_proto2.int64_one - test_proto2.int64_one == 0"#);

    condition_true!(r#"test_proto2.float_zero == 0.0"#);
    condition_true!(r#"test_proto2.float_one == 1.0"#);
    condition_true!(r#"test_proto2.double_zero == 0.0"#);
    condition_true!(r#"test_proto2.double_one == 1.0"#);

    condition_true!(
        r#"test_proto2.double_one + test_proto2.float_one == 2.0"#
    );

    condition_true!(
        r#"test_proto2.double_one - test_proto2.float_one == 0.0"#
    );

    condition_true!(
        r#"test_proto2.double_one * test_proto2.float_one == 1.0"#
    );

    condition_true!(r#"test_proto2.double_one \ 2 == 0.5"#);

    condition_true!(r#"test_proto2.nested.nested_int64_zero == 0"#);
    condition_true!(r#"test_proto2.nested.nested_int64_one == 1"#);

    condition_true!(r#"test_proto2.string_foo != test_proto2.string_bar"#);
    condition_true!(r#"test_proto2.string_foo == "foo""#);
    condition_true!(r#"test_proto2.string_bar == "bar""#);
    condition_true!(r#"test_proto2.string_foo > "fo""#);
    condition_true!(r#"test_proto2.string_bar < "bara""#);
    condition_true!(r#"test_proto2.string_foo >= "fo""#);
    condition_true!(r#"test_proto2.string_bar <= "bara""#);
    condition_true!(r#"test_proto2.string_foo contains "oo""#);
    condition_true!(r#"test_proto2.string_foo endswith "oo""#);
    condition_true!(r#"test_proto2.string_foo startswith "foo""#);
    condition_true!(r#"test_proto2.string_bar icontains "AR""#);
    condition_true!(r#"test_proto2.string_bar iendswith "AR""#);
    condition_true!(r#"test_proto2.string_bar istartswith "BAR""#);
    condition_true!(r#"test_proto2.string_bar iequals "BAR""#);

    condition_true!(r#"test_proto2.array_int64[0] == 1"#);
    condition_true!(r#"test_proto2.array_int64[1] == 10"#);
    condition_true!(r#"test_proto2.array_int64[2] == 100"#);

    condition_true!(r#"test_proto2.array_float[0] == 1.0"#);
    condition_true!(r#"test_proto2.array_float[1] == 10.0"#);
    condition_true!(r#"test_proto2.array_float[2] == 100.0"#);

    condition_false!(r#"test_proto2.array_bool[0]"#);
    condition_true!(r#"test_proto2.array_bool[1]"#);

    // array_int64[3] is undefined, so both conditions are false.
    condition_false!(r#"test_proto2.array_int64[3] == 0"#);
    condition_false!(r#"test_proto2.array_int64[3] != 0"#);

    condition_true!(r#"test_proto2.array_string[0] == "foo""#);
    condition_true!(r#"test_proto2.array_string[1] == "bar""#);
    condition_true!(r#"test_proto2.array_string[2] == "baz""#);

    // array_string[3] is undefined, so both conditions are false.
    condition_false!(r#"test_proto2.array_string[3] == """#);
    condition_false!(r#"test_proto2.array_string[3] != """#);

    condition_true!(r#"test_proto2.array_struct[0].nested_int64_one == 1"#);

    condition_true!(
        r#"test_proto2.array_struct[0].nested_array_int64[0] == 2"#
    );
    condition_true!(
        r#"test_proto2.array_struct[0].nested_array_int64[1] == 20"#
    );

    condition_true!(r#"test_proto2.Enumeration.ITEM_0 == 0"#);
    condition_true!(r#"test_proto2.Enumeration.ITEM_1 == 1"#);

    condition_true!(
        r#"test_proto2.TopLevelEnumeration.ITEM_0x1000 == 0x1000"#
    );

    condition_true!(r#"test_proto2.map_string_int64["one"] == 1"#);

    condition_true!(
        r#"test_proto2.map_string_struct["foo"].nested_int64_one == 1"#
    );

    // test_proto2.map_string_struct["bar"] is undefined.
    condition_false!(
        r#"test_proto2.map_string_struct["bar"].nested_int64_one == 1"#
    );

    condition_true!(
        r#"test_proto2.array_int64[test_proto2.array_int64[0]] == 10"#
    );

    // Make sure that undef or true is true.
    condition_true!(r#"test_proto2.int64_undef == 0 or true"#);

    // Make sure that undef and true is false
    condition_true!(r#"not (test_proto2.int64_undef == 0 and true)"#);

    condition_true!(r#"test_proto2.map_int64_string[100] == "one hundred""#);
    condition_true!(r#"test_proto2.map_int64_int64[100] == 100"#);
    condition_true!(
        r#"test_proto2.map_int64_struct[100].nested_int64_one == 1"#
    );

    condition_true!(r#"for any i in test_proto2.array_int64 : (i == 10)"#);
    condition_true!(r#"for all i in test_proto2.array_int64 : (i < 10000)"#);
    condition_true!(r#"for any s in test_proto2.array_string : (s == "foo")"#);

    condition_true!(
        r#"for all s in test_proto2.array_string : (
            s == "foo" or s == "bar" or s == "baz"
        )"#
    );

    condition_true!(
        r#"for any s in test_proto2.array_struct : (
            s.nested_int32_zero == 0 and s.nested_int32_one == 1
          )"#
    );

    condition_true!(
        r#"for any s in test_proto2.array_struct : (
            s.nested_int32_zero == 0 and
            s.nested_int32_one == 1 and

            for any s in test_proto2.array_struct : (
                s.nested_int32_zero == 0
            )

            and for any s in test_proto2.array_string : (s == "foo")
          )"#
    );

    condition_true!(r#"for any e in (1,2,3) : (e == 3)"#);
    condition_true!(r#"for any e in (1+1,2+2) : (e == 2)"#);
    condition_false!(r#"for any e in (1+1,2+2) : (e == 3)"#);
    condition_true!(r#"for all e in (1+1,2+2) : (e < 5)"#);
    condition_true!(r#"for 2 s in ("foo", "bar", "baz") : (s contains "ba")"#);
    condition_true!(r#"for all x in (1.0, 2.0, 3.0) : (x >= 1.0)"#);
    condition_true!(r#"for none x in (1.0, 2.0, 3.0) : (x > 4.0)"#);

    // This field is named `bool_proto` in the protobuf definition, but it's
    // name for YARA wsa changed to `bool_yara`, with:
    //
    //   [(yara.field_options).name = "bool_yara"];
    //
    condition_true!(r#"test_proto2.bool_yara"#);
}<|MERGE_RESOLUTION|>--- conflicted
+++ resolved
@@ -184,8 +184,6 @@
 #[test]
 fn uintxx() {
     condition_true!("uint8(0) == 0", &[0]);
-<<<<<<< HEAD
-=======
     condition_true!("uint8(0) == 1", &[1]);
     condition_false!("uint8(1) == 0", &[1]);
     condition_true!("uint8(1) == 2", &[1, 2]);
@@ -193,7 +191,6 @@
     condition_true!("uint16(0) == 0x0100", &[0x00, 0x01, 0x02, 0x03]);
     condition_true!("uint16(1) == 0x0201", &[0x00, 0x01, 0x02, 0x03]);
     condition_true!("uint16(2) == 0x0302", &[0x00, 0x01, 0x02, 0x03]);
->>>>>>> 6dfd8cfd
 }
 
 #[test]
