--- conflicted
+++ resolved
@@ -220,11 +220,7 @@
         block.i32_const(rule_id);
 
         // Emit call instruction for calling `rule_match`.
-<<<<<<< HEAD
-        block.call(ctx.function_id("rule_match@i"));
-=======
         block.call(ctx.function_id("rule_match@i@"));
->>>>>>> 6dfd8cfd
     });
 }
 
@@ -616,9 +612,6 @@
         }
         Expr::Eq(operands) => {
             emit_comparison_op!(
-<<<<<<< HEAD
-                ctx, instr, expr, operands, I64Eq, F64Eq, "str_eq@ss@b"
-=======
                 ctx,
                 instr,
                 expr,
@@ -626,14 +619,10 @@
                 I64Eq,
                 F64Eq,
                 "str_eq@ss@b"
->>>>>>> 6dfd8cfd
             );
         }
         Expr::Ne(operands) => {
             emit_comparison_op!(
-<<<<<<< HEAD
-                ctx, instr, expr, operands, I64Ne, F64Ne, "str_ne@ss@b"
-=======
                 ctx,
                 instr,
                 expr,
@@ -641,14 +630,10 @@
                 I64Ne,
                 F64Ne,
                 "str_ne@ss@b"
->>>>>>> 6dfd8cfd
             );
         }
         Expr::Lt(operands) => {
             emit_comparison_op!(
-<<<<<<< HEAD
-                ctx, instr, expr, operands, I64LtS, F64Lt, "str_lt@ss@b"
-=======
                 ctx,
                 instr,
                 expr,
@@ -656,14 +641,10 @@
                 I64LtS,
                 F64Lt,
                 "str_lt@ss@b"
->>>>>>> 6dfd8cfd
             );
         }
         Expr::Gt(operands) => {
             emit_comparison_op!(
-<<<<<<< HEAD
-                ctx, instr, expr, operands, I64GtS, F64Gt, "str_gt@ss@b"
-=======
                 ctx,
                 instr,
                 expr,
@@ -671,14 +652,10 @@
                 I64GtS,
                 F64Gt,
                 "str_gt@ss@b"
->>>>>>> 6dfd8cfd
             );
         }
         Expr::Le(operands) => {
             emit_comparison_op!(
-<<<<<<< HEAD
-                ctx, instr, expr, operands, I64LeS, F64Le, "str_le@ss@b"
-=======
                 ctx,
                 instr,
                 expr,
@@ -686,14 +663,10 @@
                 I64LeS,
                 F64Le,
                 "str_le@ss@b"
->>>>>>> 6dfd8cfd
             );
         }
         Expr::Ge(operands) => {
             emit_comparison_op!(
-<<<<<<< HEAD
-                ctx, instr, expr, operands, I64GeS, F64Ge, "str_ge@ss@b"
-=======
                 ctx,
                 instr,
                 expr,
@@ -701,7 +674,6 @@
                 I64GeS,
                 F64Ge,
                 "str_ge@ss@b"
->>>>>>> 6dfd8cfd
             );
         }
         Expr::Contains(operands) => {
@@ -878,11 +850,7 @@
             emit_call_and_handle_undef(
                 ctx,
                 instr,
-<<<<<<< HEAD
-                ctx.function_id("array_lookup_struct@ii"),
-=======
                 ctx.function_id("array_lookup_struct@ii@u"),
->>>>>>> 6dfd8cfd
             );
         }
         Array::Strings(_) => {
@@ -943,11 +911,7 @@
             emit_call_and_handle_undef(
                 ctx,
                 instr,
-<<<<<<< HEAD
-                ctx.function_id("map_lookup_integer_struct@i"),
-=======
                 ctx.function_id("map_lookup_integer_struct@i@u"),
->>>>>>> 6dfd8cfd
             );
         }
         Type::String => {
@@ -995,11 +959,7 @@
             emit_call_and_handle_undef(
                 ctx,
                 instr,
-<<<<<<< HEAD
-                ctx.function_id("map_lookup_string_struct@s"),
-=======
                 ctx.function_id("map_lookup_string_struct@s@u"),
->>>>>>> 6dfd8cfd
             );
         }
         Type::String => {
@@ -1918,15 +1878,11 @@
 ) {
     ctx.lookup_stack.push_back(field_index);
     emit_lookup_common(ctx, instr);
-<<<<<<< HEAD
-    emit_call_and_handle_undef(ctx, instr, ctx.function_id("lookup_integer@@iu"));
-=======
     emit_call_and_handle_undef(
         ctx,
         instr,
         ctx.function_id("lookup_integer@@iu"),
     );
->>>>>>> 6dfd8cfd
 }
 
 #[inline]
@@ -1937,15 +1893,11 @@
 ) {
     ctx.lookup_stack.push_back(field_index);
     emit_lookup_common(ctx, instr);
-<<<<<<< HEAD
-    emit_call_and_handle_undef(ctx, instr, ctx.function_id("lookup_float@@fu"));
-=======
     emit_call_and_handle_undef(
         ctx,
         instr,
         ctx.function_id("lookup_float@@fu"),
     );
->>>>>>> 6dfd8cfd
 }
 
 #[inline]
@@ -1967,15 +1919,11 @@
 ) {
     ctx.lookup_stack.push_back(field_index);
     emit_lookup_common(ctx, instr);
-<<<<<<< HEAD
-    emit_call_and_handle_undef(ctx, instr, ctx.function_id("lookup_string@@su"));
-=======
     emit_call_and_handle_undef(
         ctx,
         instr,
         ctx.function_id("lookup_string@@su"),
     );
->>>>>>> 6dfd8cfd
 }
 
 #[inline]
@@ -1986,11 +1934,7 @@
 ) {
     emit_lookup_common(ctx, instr);
     instr.i32_const(var.index);
-<<<<<<< HEAD
-    instr.call(ctx.function_id("lookup_value@i"));
-=======
     instr.call(ctx.function_id("lookup_value@i@"));
->>>>>>> 6dfd8cfd
 }
 
 /// Emits code for catching exceptions caused by undefined values.
